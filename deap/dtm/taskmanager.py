--- conflicted
+++ resolved
@@ -21,11 +21,7 @@
         # Python 2.5
         import xml.etree.ElementTree as etree
 
-<<<<<<< HEAD
-from dtmTypes import *
-=======
 from deap.dtm.dtmTypes import *
->>>>>>> b210ef9b
 
 logging.basicConfig(level=logging.DEBUG, stream=sys.stdout)
 _logger = logging.getLogger("dtm.control")
